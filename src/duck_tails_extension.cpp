--- conflicted
+++ resolved
@@ -24,17 +24,10 @@
 	RegisterGitFileSystem(loader);
 
 	// Register git table functions
-<<<<<<< HEAD
-	RegisterGitFunctions(instance);
-	
-	// Register TextDiff type and functions
-	RegisterTextDiffType(instance);
-=======
 	RegisterGitFunctions(loader);
 
 	// Register TextDiff type and functions (Phase 2)
 	RegisterTextDiffType(loader);
->>>>>>> 0324a766
 }
 
 void DuckTailsExtension::Load(ExtensionLoader &loader) {
