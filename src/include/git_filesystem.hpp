--- conflicted
+++ resolved
@@ -178,15 +178,12 @@
     string GetBlobContent(git_repository *repo, const string &file_path, git_object *commit_obj);
     vector<OpenFileInfo> ListFiles(git_repository *repo, const string &pattern, git_object *commit_obj);
     
-<<<<<<< HEAD
-=======
     // LFS support methods
     bool IsLFSPointer(const string &content);
     LFSInfo ParseLFSPointer(const string &pointer_content);
     LFSConfig ReadLFSConfig(git_repository *repo);
     string BuildLFSObjectPath(git_repository *repo, const string &oid);
     LFSBatchResponse CallLFSBatchAPI(const LFSConfig &config, const LFSInfo &lfs_info);
->>>>>>> 0324a766
     
     // Cache for opened repositories
     std::unordered_map<string, git_repository*> repo_cache_;
