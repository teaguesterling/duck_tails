--- conflicted
+++ resolved
@@ -432,21 +432,12 @@
         {LogicalType::VARCHAR, LogicalType::VARCHAR},
         LogicalType::VARCHAR,
         TextDiffFunction);
-<<<<<<< HEAD
-    ExtensionUtil::RegisterFunction(db, text_diff_func);
-    
-    // Register diff_text function
-    auto diff_text_func = ScalarFunction("diff_text", 
-        {LogicalType::VARCHAR, LogicalType::VARCHAR}, 
-        LogicalType::VARCHAR, 
-=======
     loader.RegisterFunction(text_diff_func);
 
     // Register diff_text function (Phase 2 main function)
     auto diff_text_func = ScalarFunction("diff_text",
         {LogicalType::VARCHAR, LogicalType::VARCHAR},
         LogicalType::VARCHAR,
->>>>>>> 0324a766
         DiffTextFunction);
     loader.RegisterFunction(diff_text_func);
 
@@ -459,15 +450,9 @@
 
     // Register text_diff_lines table function
     TableFunction lines_func("text_diff_lines", {LogicalType::VARCHAR}, TextDiffLinesFunction, TextDiffLinesBind, TextDiffLinesInit);
-<<<<<<< HEAD
-    ExtensionUtil::RegisterFunction(db, lines_func);
-    
-    // Register read_git_diff table function
-=======
     loader.RegisterFunction(lines_func);
 
     // Register read_git_diff table function (Phase 2 main function)
->>>>>>> 0324a766
     // Single-argument version
     TableFunction read_git_diff_func_1("read_git_diff", {LogicalType::VARCHAR}, ReadGitDiffFunction, ReadGitDiffBind, ReadGitDiffInit);
     loader.RegisterFunction(read_git_diff_func_1);
